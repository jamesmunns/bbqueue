--- conflicted
+++ resolved
@@ -748,13 +748,8 @@
     T: Sized,
     N: ArrayLength<T>,
 {
-<<<<<<< HEAD
-    pub(crate) buf: &'a [T],
+    pub(crate) buf: &'a mut [T],
     bbq: NonNull<GenericBBBuffer<T, N>>,
-=======
-    pub(crate) buf: &'a mut [T],
-    bbq: NonNull<BBBuffer<T, N>>,
->>>>>>> 875d72ef
 }
 
 unsafe impl<'a, T, N> Send for GrantR<'a, T, N>
