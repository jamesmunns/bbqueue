use crate::{
    framed::{FrameConsumer, FrameProducer},
    Error, Result,
};
use core::{
    cell::UnsafeCell,
    cmp::min,
    marker::PhantomData,
    mem::{forget, transmute, MaybeUninit},
    ops::{Deref, DerefMut},
    ptr::NonNull,
    result::Result as CoreResult,
    slice::from_raw_parts_mut,
    sync::atomic::{
        AtomicBool, AtomicUsize,
        Ordering::{AcqRel, Acquire, Release},
    },
};
pub use generic_array::typenum::consts;
use generic_array::{ArrayLength, GenericArray};

/// A backing structure for a BBQueue. Can be used to create either
/// a BBQueue or a split Producer/Consumer pair
#[derive(Debug)]
pub struct BBBuffer<T: Sized, N: ArrayLength<T>>(
    // Underlying data storage
    #[doc(hidden)] pub ConstBBBuffer<GenericArray<T, N>>,
);

unsafe impl<A> Sync for ConstBBBuffer<A> {}

impl<'a, T, N> BBBuffer<T, N>
where
    T: Sized,
    N: ArrayLength<T>,
{
    /// Attempt to split the `BBBuffer` into `Consumer` and `Producer` halves to gain access to the
    /// buffer. If buffer has already been split, an error will be returned.
    ///
    /// NOTE: When splitting, the underlying buffer will be explicitly initialized
    /// to zero. This may take a measurable amount of time, depending on the size
    /// of the buffer. This is necessary to prevent undefined behavior. If the buffer
    /// is placed at `static` scope within the `.bss` region, the explicit initialization
    /// will be elided (as it is already performed as part of memory initialization)
    ///
    /// NOTE:  If the `thumbv6` feature is selected, this function takes a short critical section
    /// while splitting.
    ///
    /// ```rust
    /// # // bbqueue test shim!
    /// # fn bbqtest() {
    /// use bbqueue::{BBBuffer, consts::*};
    ///
    /// // Create and split a new buffer
    /// let buffer: BBBuffer<u8, U6> = BBBuffer::new();
    /// let (prod, cons) = buffer.try_split().unwrap();
    ///
    /// // Not possible to split twice
    /// assert!(buffer.try_split().is_err());
    /// # // bbqueue test shim!
    /// # }
    /// #
    /// # fn main() {
    /// # #[cfg(not(feature = "thumbv6"))]
    /// # bbqtest();
    /// # }
    /// ```
    pub fn try_split(&'a self) -> Result<(Producer<'a, T, N>, Consumer<'a, T, N>)> {
        if atomic::swap(&self.0.already_split, true, AcqRel) {
            return Err(Error::AlreadySplit);
        }

        unsafe {
            // Explicitly zero the data to avoid undefined behavior.
            // This is required, because we hand out references to the buffers,
            // which mean that creating them as references is technically UB for now
            let mu_ptr = self.0.buf.get();
            (*mu_ptr).as_mut_ptr().write_bytes(0u8, 1);

            let nn1 = NonNull::new_unchecked(self as *const _ as *mut _);
            let nn2 = NonNull::new_unchecked(self as *const _ as *mut _);

            Ok((
                Producer {
                    bbq: nn1,
                    pd: PhantomData,
                },
                Consumer {
                    bbq: nn2,
                    pd: PhantomData,
                },
            ))
        }
    }

    /// Attempt to release the Producer and Consumer
    ///
    /// This re-initializes the buffer so it may be split in a different mode at a later
    /// time. There must be no read or write grants active, or an error will be returned.
    ///
    /// The `Producer` and `Consumer` must be from THIS `BBBuffer`, or an error will
    /// be returned.
    ///
    /// ```rust
    /// # // bbqueue test shim!
    /// # fn bbqtest() {
    /// use bbqueue::{BBBuffer, consts::*};
    ///
    /// // Create and split a new buffer
    /// let buffer: BBBuffer<u8, U6> = BBBuffer::new();
    /// let (prod, cons) = buffer.try_split().unwrap();
    ///
    /// // Not possible to split twice
    /// assert!(buffer.try_split().is_err());
    ///
    /// // Release the producer and consumer
    /// assert!(buffer.try_release(prod, cons).is_ok());
    ///
    /// // Split the buffer in framed mode
    /// let (fprod, fcons) = buffer.try_split_framed().unwrap();
    /// # // bbqueue test shim!
    /// # }
    /// #
    /// # fn main() {
    /// # #[cfg(not(feature = "thumbv6"))]
    /// # bbqtest();
    /// # }
    /// ```
    pub fn try_release(
        &'a self,
        prod: Producer<'a, T, N>,
        cons: Consumer<'a, T, N>,
    ) -> CoreResult<(), (Producer<'a, T, N>, Consumer<'a, T, N>)> {
        // Note: Re-entrancy is not possible because we require ownership
        // of the producer and consumer, which are not cloneable. We also
        // can assume the buffer has been split, because

        // Are these our producers and consumers?
        let our_prod = prod.bbq.as_ptr() as *const Self == self;
        let our_cons = cons.bbq.as_ptr() as *const Self == self;

        if !(our_prod && our_cons) {
            // Can't release, not our producer and consumer
            return Err((prod, cons));
        }

        let wr_in_progress = self.0.write_in_progress.load(Acquire);
        let rd_in_progress = self.0.read_in_progress.load(Acquire);

        if wr_in_progress || rd_in_progress {
            // Can't release, active grant(s) in progress
            return Err((prod, cons));
        }

        // Drop the producer and consumer halves
        drop(prod);
        drop(cons);

        // Re-initialize the buffer (not totally needed, but nice to do)
        self.0.write.store(0, Release);
        self.0.read.store(0, Release);
        self.0.reserve.store(0, Release);
        self.0.last.store(0, Release);

        // Mark the buffer as ready to be split
        self.0.already_split.store(false, Release);

        Ok(())
    }
}

impl<'a, N> BBBuffer<u8, N>
where
    N: ArrayLength<u8>,
{
    /// Attempt to split the `BBBuffer` into `FrameConsumer` and `FrameProducer` halves
    /// to gain access to the buffer. If buffer has already been split, an error
    /// will be returned.
    ///
    /// NOTE: When splitting, the underlying buffer will be explicitly initialized
    /// to zero. This may take a measurable amount of time, depending on the size
    /// of the buffer. This is necessary to prevent undefined behavior. If the buffer
    /// is placed at `static` scope within the `.bss` region, the explicit initialization
    /// will be elided (as it is already performed as part of memory initialization)
    ///
    /// NOTE:  If the `thumbv6` feature is selected, this function takes a short critical
    /// section while splitting.
    pub fn try_split_framed(&'a self) -> Result<(FrameProducer<'a, N>, FrameConsumer<'a, N>)> {
        let (producer, consumer) = self.try_split()?;
        Ok((FrameProducer { producer }, FrameConsumer { consumer }))
    }

    /// Attempt to release the Producer and Consumer in Framed mode
    ///
    /// This re-initializes the buffer so it may be split in a different mode at a later
    /// time. There must be no read or write grants active, or an error will be returned.
    ///
    /// The `FrameProducer` and `FrameConsumer` must be from THIS `BBBuffer`, or an error
    /// will be returned.
    pub fn try_release_framed(
        &'a self,
        prod: FrameProducer<'a, N>,
        cons: FrameConsumer<'a, N>,
    ) -> CoreResult<(), (FrameProducer<'a, N>, FrameConsumer<'a, N>)> {
        self.try_release(prod.producer, cons.consumer)
            .map_err(|(producer, consumer)| {
                // Restore the wrapper types
                (FrameProducer { producer }, FrameConsumer { consumer })
            })
    }
}

/// `const-fn` version BBBuffer
///
/// NOTE: This is only necessary to use when creating a `BBBuffer` at static
/// scope, and is generally never used directly. This process is necessary to
/// work around current limitations in `const fn`, and will be replaced in
/// the future.
#[derive(Debug)]
pub struct ConstBBBuffer<A> {
    buf: UnsafeCell<MaybeUninit<A>>,

    /// Where the next byte will be written
    write: AtomicUsize,

    /// Where the next byte will be read from
    read: AtomicUsize,

    /// Used in the inverted case to mark the end of the
    /// readable streak. Otherwise will == sizeof::<self.buf>().
    /// Writer is responsible for placing this at the correct
    /// place when entering an inverted condition, and Reader
    /// is responsible for moving it back to sizeof::<self.buf>()
    /// when exiting the inverted condition
    last: AtomicUsize,

    /// Used by the Writer to remember what bytes are currently
    /// allowed to be written to, but are not yet ready to be
    /// read from
    reserve: AtomicUsize,

    /// Is there an active read grant?
    read_in_progress: AtomicBool,

    /// Is there an active write grant?
    write_in_progress: AtomicBool,

    /// Have we already split?
    already_split: AtomicBool,
}

impl<A> ConstBBBuffer<A> {
    /// Create a new constant inner portion of a `BBBuffer`.
    ///
    /// NOTE: This is only necessary to use when creating a `BBBuffer` at static
    /// scope, and is generally never used directly. This process is necessary to
    /// work around current limitations in `const fn`, and will be replaced in
    /// the future.
    ///
    /// ```rust,no_run
    /// use bbqueue::{BBBuffer, ConstBBBuffer, consts::*};
    ///
    /// static BUF: BBBuffer<u8, U6> = BBBuffer( ConstBBBuffer::new() );
    ///
    /// fn main() {
    ///    let (prod, cons) = BUF.try_split().unwrap();
    /// }
    /// ```
    pub const fn new() -> Self {
        Self {
            // This will not be initialized until we split the buffer
            buf: UnsafeCell::new(MaybeUninit::uninit()),

            /// Owned by the writer
            write: AtomicUsize::new(0),

            /// Owned by the reader
            read: AtomicUsize::new(0),

            /// Cooperatively owned
            ///
            /// NOTE: This should generally be initialized as size_of::<self.buf>(), however
            /// this would prevent the structure from being entirely zero-initialized,
            /// and can cause the .data section to be much larger than necessary. By
            /// forcing the `last` pointer to be zero initially, we place the structure
            /// in an "inverted" condition, which will be resolved on the first commited
            /// bytes that are written to the structure.
            ///
            /// When read == last == write, no bytes will be allowed to be read (good), but
            /// write grants can be given out (also good).
            last: AtomicUsize::new(0),

            /// Owned by the Writer, "private"
            reserve: AtomicUsize::new(0),

            /// Owned by the Reader, "private"
            read_in_progress: AtomicBool::new(false),

            /// Owned by the Writer, "private"
            write_in_progress: AtomicBool::new(false),

            /// We haven't split at the start
            already_split: AtomicBool::new(false),
        }
    }
}

/// `Producer` is the primary interface for pushing data into a `BBBuffer`.
/// There are various methods for obtaining a grant to write to the buffer, with
/// different potential tradeoffs. As all grants are required to be a contiguous
/// range of data, different strategies are sometimes useful when making the decision
/// between maximizing usage of the buffer, and ensuring a given grant is successful.
///
/// As a short summary of currently possible grants:
///
/// * `grant_exact(N)`
///   * User will receive a grant `sz == N` (or receive an error)
///   * This may cause a wraparound if a grant of size N is not available
///       at the end of the ring.
///   * If this grant caused a wraparound, the bytes that were "skipped" at the
///       end of the ring will not be available until the reader reaches them,
///       regardless of whether the grant commited any data or not.
///   * Maximum possible waste due to skipping: `N - 1` bytes
/// * `grant_max_remaining(N)`
///   * User will receive a grant `0 < sz <= N` (or receive an error)
///   * This will only cause a wrap to the beginning of the ring if exactly
///       zero bytes are available at the end of the ring.
///   * Maximum possible waste due to skipping: 0 bytes
///
/// See [this github issue](https://github.com/jamesmunns/bbqueue/issues/38) for a
/// discussion of grant methods that could be added in the future.
pub struct Producer<'a, T, N>
where
    T: Sized,
    N: ArrayLength<T>,
{
    bbq: NonNull<BBBuffer<T, N>>,
    pd: PhantomData<&'a ()>,
}

unsafe impl<'a, T, N> Send for Producer<'a, T, N>
where
    T: Sized,
    N: ArrayLength<T>,
{
}

impl<'a, T, N> Producer<'a, T, N>
where
    T: Sized,
    N: ArrayLength<T>,
{
    /// Request a writable, contiguous section of memory of exactly
    /// `sz` bytes. If the buffer size requested is not available,
    /// an error will be returned.
    ///
    /// This method may cause the buffer to wrap around early if the
    /// requested space is not available at the end of the buffer, but
    /// is available at the beginning
    ///
    /// ```rust
    /// # // bbqueue test shim!
    /// # fn bbqtest() {
    /// use bbqueue::{BBBuffer, consts::*};
    ///
    /// // Create and split a new buffer of 6 elements
    /// let buffer: BBBuffer<u8, U6> = BBBuffer::new();
    /// let (mut prod, cons) = buffer.try_split().unwrap();
    ///
    /// // Successfully obtain and commit a grant of four bytes
    /// let mut grant = prod.grant_exact(4).unwrap();
    /// assert_eq!(grant.buf().len(), 4);
    /// grant.commit(4);
    ///
    /// // Try to obtain a grant of three bytes
    /// assert!(prod.grant_exact(3).is_err());
    /// # // bbqueue test shim!
    /// # }
    /// #
    /// # fn main() {
    /// # #[cfg(not(feature = "thumbv6"))]
    /// # bbqtest();
    /// # }
    /// ```
    pub fn grant_exact(&mut self, sz: usize) -> Result<GrantW<'a, T, N>> {
        let inner = unsafe { &self.bbq.as_ref().0 };

        if atomic::swap(&inner.write_in_progress, true, AcqRel) {
            return Err(Error::GrantInProgress);
        }

        // Writer component. Must never write to `read`,
        // be careful writing to `load`
        let write = inner.write.load(Acquire);
        let read = inner.read.load(Acquire);
        let max = N::to_usize();
        let already_inverted = write < read;

        let start = if already_inverted {
            if (write + sz) < read {
                // Inverted, room is still available
                write
            } else {
                // Inverted, no room is available
                inner.write_in_progress.store(false, Release);
                return Err(Error::InsufficientSize);
            }
        } else {
            if write + sz <= max {
                // Non inverted condition
                write
            } else {
                // Not inverted, but need to go inverted

                // NOTE: We check sz < read, NOT <=, because
                // write must never == read in an inverted condition, since
                // we will then not be able to tell if we are inverted or not
                if sz < read {
                    // Invertible situation
                    0
                } else {
                    // Not invertible, no space
                    inner.write_in_progress.store(false, Release);
                    return Err(Error::InsufficientSize);
                }
            }
        };

        // Safe write, only viewed by this task
        inner.reserve.store(start + sz, Release);

        // This is sound, as UnsafeCell, MaybeUninit, and GenericArray
        // are all `#[repr(Transparent)]
        let start_of_buf_ptr = inner.buf.get().cast::<T>();
        let grant_slice =
            unsafe { from_raw_parts_mut(start_of_buf_ptr.offset(start as isize), sz) };

        Ok(GrantW {
            buf: grant_slice,
            bbq: self.bbq,
        })
    }

    /// Request a writable, contiguous section of memory of up to
    /// `sz` bytes. If a buffer of size `sz` is not available without
    /// wrapping, but some space (0 < available < sz) is available without
    /// wrapping, then a grant will be given for the remaining size at the
    /// end of the buffer. If no space is available for writing, an error
    /// will be returned.
    ///
    /// ```
    /// # // bbqueue test shim!
    /// # fn bbqtest() {
    /// use bbqueue::{BBBuffer, consts::*};
    ///
    /// // Create and split a new buffer of 6 elements
    /// let buffer: BBBuffer<u8, U6> = BBBuffer::new();
    /// let (mut prod, mut cons) = buffer.try_split().unwrap();
    ///
    /// // Successfully obtain and commit a grant of four bytes
    /// let mut grant = prod.grant_max_remaining(4).unwrap();
    /// assert_eq!(grant.buf().len(), 4);
    /// grant.commit(4);
    ///
    /// // Release the four initial commited bytes
    /// let mut grant = cons.read().unwrap();
    /// assert_eq!(grant.buf().len(), 4);
    /// grant.release(4);
    ///
    /// // Try to obtain a grant of three bytes, get two bytes
    /// let mut grant = prod.grant_max_remaining(3).unwrap();
    /// assert_eq!(grant.buf().len(), 2);
    /// grant.commit(2);
    /// # // bbqueue test shim!
    /// # }
    /// #
    /// # fn main() {
    /// # #[cfg(not(feature = "thumbv6"))]
    /// # bbqtest();
    /// # }
    /// ```
    pub fn grant_max_remaining(&mut self, mut sz: usize) -> Result<GrantW<'a, T, N>> {
        let inner = unsafe { &self.bbq.as_ref().0 };

        if atomic::swap(&inner.write_in_progress, true, AcqRel) {
            return Err(Error::GrantInProgress);
        }

        // Writer component. Must never write to `read`,
        // be careful writing to `load`
        let write = inner.write.load(Acquire);
        let read = inner.read.load(Acquire);
        let max = N::to_usize();

        let already_inverted = write < read;

        let start = if already_inverted {
            // In inverted case, read is always > write
            let remain = read - write - 1;

            if remain != 0 {
                sz = min(remain, sz);
                write
            } else {
                // Inverted, no room is available
                inner.write_in_progress.store(false, Release);
                return Err(Error::InsufficientSize);
            }
        } else {
            if write != max {
                // Some (or all) room remaining in un-inverted case
                sz = min(max - write, sz);
                write
            } else {
                // Not inverted, but need to go inverted

                // NOTE: We check read > 1, NOT read >= 1, because
                // write must never == read in an inverted condition, since
                // we will then not be able to tell if we are inverted or not
                if read > 1 {
                    sz = min(read - 1, sz);
                    0
                } else {
                    // Not invertible, no space
                    inner.write_in_progress.store(false, Release);
                    return Err(Error::InsufficientSize);
                }
            }
        };

        // Safe write, only viewed by this task
        inner.reserve.store(start + sz, Release);

        // This is sound, as UnsafeCell, MaybeUninit, and GenericArray
        // are all `#[repr(Transparent)]
        let start_of_buf_ptr = inner.buf.get().cast::<T>();
        let grant_slice =
            unsafe { from_raw_parts_mut(start_of_buf_ptr.offset(start as isize), sz) };

        Ok(GrantW {
            buf: grant_slice,
            bbq: self.bbq,
        })
    }
}

/// `Consumer` is the primary interface for reading data from a `BBBuffer`.
pub struct Consumer<'a, T, N>
where
    T: Sized,
    N: ArrayLength<T>,
{
    bbq: NonNull<BBBuffer<T, N>>,
    pd: PhantomData<&'a ()>,
}

unsafe impl<'a, T, N> Send for Consumer<'a, T, N>
where
    T: Sized,
    N: ArrayLength<T>,
{
}

impl<'a, T, N> Consumer<'a, T, N>
where
    T: Sized,
    N: ArrayLength<T>,
{
    /// Obtains a contiguous slice of committed bytes. This slice may not
    /// contain ALL available bytes, if the writer has wrapped around. The
    /// remaining bytes will be available after all readable bytes are
    /// released
    ///
    /// ```rust
    /// # // bbqueue test shim!
    /// # fn bbqtest() {
    /// use bbqueue::{BBBuffer, consts::*};
    ///
    /// // Create and split a new buffer of 6 elements
    /// let buffer: BBBuffer<u8, U6> = BBBuffer::new();
    /// let (mut prod, mut cons) = buffer.try_split().unwrap();
    ///
    /// // Successfully obtain and commit a grant of four bytes
    /// let mut grant = prod.grant_max_remaining(4).unwrap();
    /// assert_eq!(grant.buf().len(), 4);
    /// grant.commit(4);
    ///
    /// // Obtain a read grant
    /// let mut grant = cons.read().unwrap();
    /// assert_eq!(grant.buf().len(), 4);
    /// # // bbqueue test shim!
    /// # }
    /// #
    /// # fn main() {
    /// # #[cfg(not(feature = "thumbv6"))]
    /// # bbqtest();
    /// # }
    /// ```
    pub fn read(&mut self) -> Result<GrantR<'a, T, N>> {
        let inner = unsafe { &self.bbq.as_ref().0 };

        if atomic::swap(&inner.read_in_progress, true, AcqRel) {
            return Err(Error::GrantInProgress);
        }

        let write = inner.write.load(Acquire);
        let last = inner.last.load(Acquire);
        let mut read = inner.read.load(Acquire);

        // Resolve the inverted case or end of read
        if (read == last) && (write < read) {
            read = 0;
            // This has some room for error, the other thread reads this
            // Impact to Grant:
            //   Grant checks if read < write to see if inverted. If not inverted, but
            //     no space left, Grant will initiate an inversion, but will not trigger it
            // Impact to Commit:
            //   Commit does not check read, but if Grant has started an inversion,
            //   grant could move Last to the prior write position
            // MOVING READ BACKWARDS!
            inner.read.store(0, Release);
        }

        let sz = if write < read {
            // Inverted, only believe last
            last
        } else {
            // Not inverted, only believe write
            write
        } - read;

        if sz == 0 {
            inner.read_in_progress.store(false, Release);
            return Err(Error::InsufficientSize);
        }

        // This is sound, as UnsafeCell, MaybeUninit, and GenericArray
        // are all `#[repr(Transparent)]
<<<<<<< HEAD
        let start_of_buf_ptr = inner.buf.get().cast::<T>();
        let grant_slice = unsafe { from_raw_parts(start_of_buf_ptr.offset(read as isize), sz) };
=======
        let start_of_buf_ptr = inner.buf.get().cast::<u8>();
        let grant_slice = unsafe { from_raw_parts_mut(start_of_buf_ptr.offset(read as isize), sz) };
>>>>>>> 38d28a0d

        Ok(GrantR {
            buf: grant_slice,
            bbq: self.bbq,
        })
    }
}

impl<T, N> BBBuffer<T, N>
where
    T: Sized,
    N: ArrayLength<T>,
{
    /// Returns the size of the backing storage.
    ///
    /// This is the maximum number of bytes that can be stored in this queue.
    ///
    /// ```rust
    /// # // bbqueue test shim!
    /// # fn bbqtest() {
    /// use bbqueue::{BBBuffer, consts::*};
    ///
    /// // Create a new buffer of 6 elements
    /// let buffer: BBBuffer<u8, U6> = BBBuffer::new();
    /// assert_eq!(buffer.capacity(), 6);
    /// # // bbqueue test shim!
    /// # }
    /// #
    /// # fn main() {
    /// # #[cfg(not(feature = "thumbv6"))]
    /// # bbqtest();
    /// # }
    /// ```
    pub fn capacity(&self) -> usize {
        N::to_usize()
    }
}

impl<T, N> BBBuffer<T, N>
where
    T: Sized,
    N: ArrayLength<T>,
{
    /// Create a new bbqueue
    ///
    /// NOTE: For creating a bbqueue in static context, see `ConstBBBuffer::new()`.
    ///
    /// ```rust
    /// # // bbqueue test shim!
    /// # fn bbqtest() {
    /// use bbqueue::{BBBuffer, consts::*};
    ///
    /// // Create a new buffer of 6 elements
    /// let buffer: BBBuffer<u8, U6> = BBBuffer::new();
    /// # // bbqueue test shim!
    /// # }
    /// #
    /// # fn main() {
    /// # #[cfg(not(feature = "thumbv6"))]
    /// # bbqtest();
    /// # }
    /// ```
    pub fn new() -> Self {
        Self(ConstBBBuffer::new())
    }
}

/// A structure representing a contiguous region of memory that
/// may be written to, and potentially "committed" to the queue.
///
/// NOTE: If the grant is dropped without explicitly commiting
/// the contents, then no bytes will be comitted for writing.
/// If the `thumbv6` feature is selected, dropping the grant
/// without committing it takes a short critical section,
#[derive(Debug, PartialEq)]
pub struct GrantW<'a, T, N>
where
    T: Sized,
    N: ArrayLength<T>,
{
    pub(crate) buf: &'a mut [T],
    bbq: NonNull<BBBuffer<T, N>>,
}

unsafe impl<'a, T, N> Send for GrantW<'a, T, N>
where
    T: Sized,
    N: ArrayLength<T>,
{
}

/// A structure representing a contiguous region of memory that
/// may be read from, and potentially "released" (or cleared)
/// from the queue
///
/// NOTE: If the grant is dropped without explicitly releasing
/// the contents, then no bytes will be released as read.
/// If the `thumbv6` feature is selected, dropping the grant
/// without releasing it takes a short critical section,
#[derive(Debug, PartialEq)]
pub struct GrantR<'a, T, N>
where
    T: Sized,
    N: ArrayLength<T>,
{
<<<<<<< HEAD
    pub(crate) buf: &'a [T],
    bbq: NonNull<BBBuffer<T, N>>,
=======
    pub(crate) buf: &'a mut [u8],
    bbq: NonNull<BBBuffer<N>>,
>>>>>>> 38d28a0d
}

unsafe impl<'a, T, N> Send for GrantR<'a, T, N>
where
    T: Sized,
    N: ArrayLength<T>,
{
}

impl<'a, T, N> GrantW<'a, T, N>
where
    T: Sized,
    N: ArrayLength<T>,
{
    /// Finalizes a writable grant given by `grant()` or `grant_max()`.
    /// This makes the data available to be read via `read()`. This consumes
    /// the grant.
    ///
    /// If `used` is larger than the given grant, the maximum amount will
    /// be commited
    ///
    /// NOTE:  If the `thumbv6` feature is selected, this function takes a short critical
    /// section while committing.
    pub fn commit(mut self, used: usize) {
        self.commit_inner(used);
        forget(self);
    }

    /// Obtain access to the inner buffer for writing
    ///
    /// ```rust
    /// # // bbqueue test shim!
    /// # fn bbqtest() {
    /// use bbqueue::{BBBuffer, consts::*};
    ///
    /// // Create and split a new buffer of 6 elements
    /// let buffer: BBBuffer<u8, U6> = BBBuffer::new();
    /// let (mut prod, mut cons) = buffer.try_split().unwrap();
    ///
    /// // Successfully obtain and commit a grant of four bytes
    /// let mut grant = prod.grant_max_remaining(4).unwrap();
    /// grant.buf().copy_from_slice(&[1, 2, 3, 4]);
    /// grant.commit(4);
    /// # // bbqueue test shim!
    /// # }
    /// #
    /// # fn main() {
    /// # #[cfg(not(feature = "thumbv6"))]
    /// # bbqtest();
    /// # }
    /// ```
    pub fn buf(&mut self) -> &mut [T] {
        self.buf
    }

    /// Sometimes, it's not possible for the lifetimes to check out. For example,
    /// if you need to hand this buffer to a function that expects to receive a
    /// `&'static mut [u8]`, it is not possible for the inner reference to outlive the
    /// grant itself.
    ///
    /// You MUST guarantee that in no cases, the reference that is returned here outlives
    /// the grant itself. Once the grant has been released, referencing the data contained
    /// WILL cause undefined behavior.
    ///
    /// Additionally, you must ensure that a separate reference to this data is not created
    /// to this data, e.g. using `DerefMut` or the `buf()` method of this grant.
    pub unsafe fn as_static_mut_buf(&mut self) -> &'static mut [T] {
        transmute::<&mut [T], &'static mut [T]>(self.buf)
    }

    #[inline(always)]
    fn commit_inner(&mut self, used: usize) {
        let inner = unsafe { &self.bbq.as_ref().0 };

        // Writer component. Must never write to READ,
        // be careful writing to LAST

        // Saturate the grant commit
        let len = self.buf.len();
        let used = min(len, used);

        let write = inner.write.load(Acquire);
        atomic::fetch_sub(&inner.reserve, len - used, AcqRel);

        let max = N::to_usize();
        let last = inner.last.load(Acquire);
        let new_write = inner.reserve.load(Acquire);

        if (new_write < write) && (write != max) {
            // We have already wrapped, but we are skipping some bytes at the end of the ring.
            // Mark `last` where the write pointer used to be to hold the line here
            inner.last.store(write, Release);
        } else if new_write > last {
            // We're about to pass the last pointer, which was previously the artificial
            // end of the ring. Now that we've passed it, we can "unlock" the section
            // that was previously skipped.
            //
            // Since new_write is strictly larger than last, it is safe to move this as
            // the other thread will still be halted by the (about to be updated) write
            // value
            inner.last.store(max, Release);
        }
        // else: If new_write == last, either:
        // * last == max, so no need to write, OR
        // * If we write in the end chunk again, we'll update last to max next time
        // * If we write to the start chunk in a wrap, we'll update last when we
        //     move write backwards

        // Write must be updated AFTER last, otherwise read could think it was
        // time to invert early!
        inner.write.store(new_write, Release);

        // Allow subsequent grants
        inner.write_in_progress.store(false, Release);
    }
}

impl<'a, T, N> GrantR<'a, T, N>
where
    T: Sized,
    N: ArrayLength<T>,
{
    /// Release a sequence of bytes from the buffer, allowing the space
    /// to be used by later writes. This consumes the grant.
    ///
    /// If `used` is larger than the given grant, the full grant will
    /// be released.
    ///
    /// NOTE:  If the `thumbv6` feature is selected, this function takes a short critical
    /// section while releasing.
    pub fn release(mut self, used: usize) {
        // Saturate the grant release
        let used = min(self.buf.len(), used);

        self.release_inner(used);
        forget(self);
    }

    #[allow(dead_code)]
    pub(crate) fn shrink(&mut self, len: usize) {
        let mut new_buf: &mut [u8] = &mut [];
        core::mem::swap(&mut self.buf, &mut new_buf);
        let (new, _) = new_buf.split_at_mut(len);
        self.buf = new;
    }

    /// Obtain access to the inner buffer for reading
    ///
    /// ```
    /// # // bbqueue test shim!
    /// # fn bbqtest() {
    /// use bbqueue::{BBBuffer, consts::*};
    ///
    /// // Create and split a new buffer of 6 elements
    /// let buffer: BBBuffer<u8, U6> = BBBuffer::new();
    /// let (mut prod, mut cons) = buffer.try_split().unwrap();
    ///
    /// // Successfully obtain and commit a grant of four bytes
    /// let mut grant = prod.grant_max_remaining(4).unwrap();
    /// grant.buf().copy_from_slice(&[1, 2, 3, 4]);
    /// grant.commit(4);
    ///
    /// // Obtain a read grant, and copy to a buffer
    /// let mut grant = cons.read().unwrap();
    /// let mut buf = [0u8; 4];
    /// buf.copy_from_slice(grant.buf());
    /// assert_eq!(&buf, &[1, 2, 3, 4]);
    /// # // bbqueue test shim!
    /// # }
    /// #
    /// # fn main() {
    /// # #[cfg(not(feature = "thumbv6"))]
    /// # bbqtest();
    /// # }
    /// ```
    pub fn buf(&self) -> &[T] {
        self.buf
    }

    /// Obtain mutable access to the read grant
    ///
    /// This is useful if you are performing in-place operations
    /// on an incoming packet, such as decryption
    pub fn buf_mut(&mut self) -> &mut [u8] {
        self.buf
    }

    /// Sometimes, it's not possible for the lifetimes to check out. For example,
    /// if you need to hand this buffer to a function that expects to receive a
    /// `&'static [u8]`, it is not possible for the inner reference to outlive the
    /// grant itself.
    ///
    /// You MUST guarantee that in no cases, the reference that is returned here outlives
    /// the grant itself. Once the grant has been released, referencing the data contained
    /// WILL cause undefined behavior.
    ///
    /// Additionally, you must ensure that a separate reference to this data is not created
    /// to this data, e.g. using `Deref` or the `buf()` method of this grant.
    pub unsafe fn as_static_buf(&self) -> &'static [T] {
        transmute::<&[T], &'static [T]>(self.buf)
    }

    #[inline(always)]
    pub(crate) fn release_inner(&mut self, used: usize) {
        let inner = unsafe { &self.bbq.as_ref().0 };

        // This should always be checked by the public interfaces
        debug_assert!(used <= self.buf.len());

        // This should be fine, purely incrementing
        let _ = atomic::fetch_add(&inner.read, used, Release);

        inner.read_in_progress.store(false, Release);
    }
}

impl<'a, T, N> Drop for GrantW<'a, T, N>
where
    T: Sized,
    N: ArrayLength<T>,
{
    fn drop(&mut self) {
        self.commit_inner(0)
    }
}

impl<'a, T, N> Drop for GrantR<'a, T, N>
where
    T: Sized,
    N: ArrayLength<T>,
{
    fn drop(&mut self) {
        self.release_inner(0)
    }
}

impl<'a, T, N> Deref for GrantW<'a, T, N>
where
    T: Sized,
    N: ArrayLength<T>,
{
    type Target = [T];

    fn deref(&self) -> &Self::Target {
        self.buf
    }
}

impl<'a, T, N> DerefMut for GrantW<'a, T, N>
where
    T: Sized,
    N: ArrayLength<T>,
{
    fn deref_mut(&mut self) -> &mut [T] {
        self.buf
    }
}

impl<'a, T, N> Deref for GrantR<'a, T, N>
where
    T: Sized,
    N: ArrayLength<T>,
{
    type Target = [T];

    fn deref(&self) -> &Self::Target {
        self.buf
    }
}

impl<'a, N> DerefMut for GrantR<'a, N>
where
    N: ArrayLength<u8>,
{
    fn deref_mut(&mut self) -> &mut [u8] {
        self.buf
    }
}

#[cfg(feature = "thumbv6")]
mod atomic {
    use core::sync::atomic::{
        AtomicBool, AtomicUsize,
        Ordering::{self, Acquire, Release},
    };
    use cortex_m::interrupt::free;

    #[inline(always)]
    pub fn fetch_add(atomic: &AtomicUsize, val: usize, _order: Ordering) -> usize {
        free(|_| {
            let prev = atomic.load(Acquire);
            atomic.store(prev.wrapping_add(val), Release);
            prev
        })
    }

    #[inline(always)]
    pub fn fetch_sub(atomic: &AtomicUsize, val: usize, _order: Ordering) -> usize {
        free(|_| {
            let prev = atomic.load(Acquire);
            atomic.store(prev.wrapping_sub(val), Release);
            prev
        })
    }

    #[inline(always)]
    pub fn swap(atomic: &AtomicBool, val: bool, _order: Ordering) -> bool {
        free(|_| {
            let prev = atomic.load(Acquire);
            atomic.store(val, Release);
            prev
        })
    }
}

#[cfg(not(feature = "thumbv6"))]
mod atomic {
    use core::sync::atomic::{AtomicBool, AtomicUsize, Ordering};

    #[inline(always)]
    pub fn fetch_add(atomic: &AtomicUsize, val: usize, order: Ordering) -> usize {
        atomic.fetch_add(val, order)
    }

    #[inline(always)]
    pub fn fetch_sub(atomic: &AtomicUsize, val: usize, order: Ordering) -> usize {
        atomic.fetch_sub(val, order)
    }

    #[inline(always)]
    pub fn swap(atomic: &AtomicBool, val: bool, order: Ordering) -> bool {
        atomic.swap(val, order)
    }
}<|MERGE_RESOLUTION|>--- conflicted
+++ resolved
@@ -636,13 +636,8 @@
 
         // This is sound, as UnsafeCell, MaybeUninit, and GenericArray
         // are all `#[repr(Transparent)]
-<<<<<<< HEAD
         let start_of_buf_ptr = inner.buf.get().cast::<T>();
-        let grant_slice = unsafe { from_raw_parts(start_of_buf_ptr.offset(read as isize), sz) };
-=======
-        let start_of_buf_ptr = inner.buf.get().cast::<u8>();
         let grant_slice = unsafe { from_raw_parts_mut(start_of_buf_ptr.offset(read as isize), sz) };
->>>>>>> 38d28a0d
 
         Ok(GrantR {
             buf: grant_slice,
@@ -748,13 +743,8 @@
     T: Sized,
     N: ArrayLength<T>,
 {
-<<<<<<< HEAD
-    pub(crate) buf: &'a [T],
+    pub(crate) buf: &'a mut [T],
     bbq: NonNull<BBBuffer<T, N>>,
-=======
-    pub(crate) buf: &'a mut [u8],
-    bbq: NonNull<BBBuffer<N>>,
->>>>>>> 38d28a0d
 }
 
 unsafe impl<'a, T, N> Send for GrantR<'a, T, N>
@@ -895,7 +885,7 @@
 
     #[allow(dead_code)]
     pub(crate) fn shrink(&mut self, len: usize) {
-        let mut new_buf: &mut [u8] = &mut [];
+        let mut new_buf: &mut [T] = &mut [];
         core::mem::swap(&mut self.buf, &mut new_buf);
         let (new, _) = new_buf.split_at_mut(len);
         self.buf = new;
@@ -938,7 +928,7 @@
     ///
     /// This is useful if you are performing in-place operations
     /// on an incoming packet, such as decryption
-    pub fn buf_mut(&mut self) -> &mut [u8] {
+    pub fn buf_mut(&mut self) -> &mut [T] {
         self.buf
     }
 
@@ -1025,11 +1015,12 @@
     }
 }
 
-impl<'a, N> DerefMut for GrantR<'a, N>
-where
-    N: ArrayLength<u8>,
-{
-    fn deref_mut(&mut self) -> &mut [u8] {
+impl<'a, T, N> DerefMut for GrantR<'a, T, N>
+where
+    T: Sized,
+    N: ArrayLength<T>,
+{
+    fn deref_mut(&mut self) -> &mut [T] {
         self.buf
     }
 }
